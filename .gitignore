# Byte-compiled / optimized / DLL files
__pycache__/
*.py[cod]
*$py.class

# C extensions
*.so

# Distribution / packaging
.Python
build/
develop-eggs/
dist/
downloads/
eggs/
.eggs/
lib/
lib64/
parts/
sdist/
var/
wheels/
share/python-wheels/
*.egg-info/
.installed.cfg
*.egg
MANIFEST

# PyInstaller
#  Usually these files are written by a python script from a template
#  before PyInstaller builds the exe, so as to inject date/other infos into it.
*.manifest
*.spec

# Build artifacts
release/
AI_reStarter-*.zip

# Installer logs
pip-log.txt
pip-delete-this-directory.txt

# Unit test / coverage reports
htmlcov/
.tox/
.nox/
.coverage
.coverage.*
.cache
nosetests.xml
coverage.xml
*.cover
*.py,cover
.hypothesis/
.pytest_cache/
cover/
.ruff_cache/

# Translations
*.mo
*.pot

# Django stuff:
*.log
local_settings.py
db.sqlite3
db.sqlite3-journal

# Flask stuff:
instance/
.webassets-cache

# Scrapy stuff:
.scrapy

# Sphinx documentation
docs/_build/

# PyBuilder
.pybuilder/
target/

# Jupyter Notebook
.ipynb_checkpoints

# IPython
profile_default/
ipython_config.py

# pyenv
#   For a library or package, you might want to ignore these files since the code is
#   intended to run in multiple environments; otherwise, check them in:
# .python-version

# pipenv
#   According to pypa/pipenv#598, it is recommended to include Pipfile.lock in version control.
#   However, in case of collaboration, if having platform-specific dependencies or dependencies
#   having no cross-platform support, pipenv may install dependencies that don't work, or not
#   install all needed dependencies.
#Pipfile.lock

# poetry
#   Similar to Pipfile.lock, it is generally recommended to include poetry.lock in version control.
#   This is especially recommended for binary packages to ensure reproducibility, and is more
#   commonly ignored for libraries.
#   https://python-poetry.org/docs/basic-usage/#commit-your-poetrylock-file-to-version-control
#poetry.lock

# pdm
#   Similar to Pipfile.lock, it is generally recommended to include pdm.lock in version control.
#pdm.lock
#   pdm stores project-wide configurations in .pdm.toml, but it is recommended to not include it
#   in version control.
#   https://pdm.fming.dev/#use-with-ide
.pdm.toml

# PEP 582; used by e.g. github.com/David-OConnor/pyflow and github.com/pdm-project/pdm
__pypackages__/

# Celery stuff
celerybeat-schedule
celerybeat.pid

# SageMath parsed files
*.sage.py

# Environments
.env
.venv
env/
venv/
ENV/
env.bak/
venv.bak/

# Spyder project settings
.spyderproject
.spyproject

# Rope project settings
.ropeproject

# mkdocs documentation
/site

# mypy
.mypy_cache/
.dmypy.json
dmypy.json

# Pyre type checker
.pyre/

# pytype static type analyzer
.pytype/

# Cython debug symbols
cython_debug/

# PyCharm
#  JetBrains specific template is maintained in a separate JetBrains.gitignore that can
#  be added to the global gitignore or merged into this project gitignore.  For a PyCharm
#  project, it is recommended to include the following files:
#  .idea/
#  *.iml
#  *.ipr
#  *.iws

# AI reStarter specific
config.local.json
error_templates/
amazonq_templates/
logs/
*.png
*.jpg
*.jpeg
test_scripts/

# IDE
.vscode/
.idea/
*.swp
*.swo
*~

# OS
.DS_Store
Thumbs.db

# Added by add-autogen-gitignore.ps1 on 2025-09-03T15:56:23.8024992+09:00
.venv/
*.pyo
*.pyd
*.whl
.env.*
.vscode.bak.*
uv.lock
*.sqlite3
*.db
node_modules/
requirements.txt

# Auto-generated entries
*.pyc

# Auto-generated entries
.vscode/settings.json
.vscode/launch.json
.vscode/tasks.json

# Auto-generated entries from templates
$RECYCLE.BIN/
**/*.rs.bk
*.7z
*.backup
*.bak
*.lcov
*.orig
*.pdb
*.pid
*.pid.lock
*.rar
*.seed
*.sublime-project
*.sublime-workspace
*.tar.gz
*.temp
*.tgz
*.tmp
*.tsbuildinfo
*.zip
.DS_Store?
.Spotlight-V100
.Trashes
._*
.cache/
.env.development.local
.env.local
.env.production.local
.env.test
.env.test.local
.eslintcache
.grunt
.lock-wscript
.next
.node_repl_history
.npm
.nuxt
.nyc_output
.out
.parcel-cache
.rpt2_cache/
.rts2_cache_cjs/
.rts2_cache_es/
.rts2_cache_umd/
.storybook-out
.yarn-integrity
/target/
Cargo.lock
Desktop.ini
bower_components
build/Release
coverage/
dist
ehthumbs.db
jspm_packages/
lerna-debug.log*
logs/
npm-debug.log*
pids
public
temp/
tmp/
yarn-debug.log*
yarn-error.log*

# Auto-generated entries from templates
<<<<<<< HEAD
*.vsix
.history/
.vscode/*.code-snippets
.vscode/extensions.json
=======
*.dll
*.dylib
*.exe
*.exe~
*.out
*.test
go.work
vendor/
>>>>>>> 30aa91f0
<|MERGE_RESOLUTION|>--- conflicted
+++ resolved
@@ -275,12 +275,10 @@
 yarn-error.log*
 
 # Auto-generated entries from templates
-<<<<<<< HEAD
 *.vsix
 .history/
 .vscode/*.code-snippets
 .vscode/extensions.json
-=======
 *.dll
 *.dylib
 *.exe
@@ -288,5 +286,4 @@
 *.out
 *.test
 go.work
-vendor/
->>>>>>> 30aa91f0
+vendor/